--- conflicted
+++ resolved
@@ -25,7 +25,6 @@
 import glob
 import base64
 import uuid
-import base64
 
 from impera import protocol
 from impera.agent.handler import Commander
@@ -33,12 +32,9 @@
 from impera.resources import resource, Resource
 from impera.config import Config
 from impera.module import Project, ModuleTool
-<<<<<<< HEAD
-from tornado.ioloop import IOLoop
-=======
 from impera.execute.proxy import DynamicProxy
 from impera.ast import RuntimeException
->>>>>>> 256d80f3
+from tornado.ioloop import IOLoop
 
 LOGGER = logging.getLogger(__name__)
 
@@ -227,21 +223,12 @@
             for host in hosts:
                 LOGGER.info(" - %s" % host)
 
-<<<<<<< HEAD
-    def run(self, scope):
+    def run(self, types, scopes):
         """
         Run the export functions
         """
-        self._scope = scope
-=======
-    def run(self, types, scopes, offline=False):
-        """
-        Run the export functions
-        """
-        self._offline = offline
         self.types = types
         self.scopes = scopes
->>>>>>> 256d80f3
         self._version = int(time.time())
         Resource.clear_cache()
 

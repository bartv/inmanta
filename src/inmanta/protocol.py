"""
    Copyright 2018 Inmanta

    Licensed under the Apache License, Version 2.0 (the "License");
    you may not use this file except in compliance with the License.
    You may obtain a copy of the License at

        http://www.apache.org/licenses/LICENSE-2.0

    Unless required by applicable law or agreed to in writing, software
    distributed under the License is distributed on an "AS IS" BASIS,
    WITHOUT WARRANTIES OR CONDITIONS OF ANY KIND, either express or implied.
    See the License for the specific language governing permissions and
    limitations under the License.

    Contact: code@inmanta.com
"""
import logging
import socket
import time
import inspect
import urllib
import uuid
import json
import re
from datetime import datetime
from collections import defaultdict
import enum
import warnings
import io
import gzip

import tornado
from tornado import gen, web
from inmanta import methods, const, execute
from inmanta import config as inmanta_config
from tornado.httpclient import HTTPRequest, AsyncHTTPClient, HTTPError
from tornado.ioloop import IOLoop
import jwt
from typing import Any, Dict, Sequence, List, Optional, Union, Tuple, Set, Callable, Awaitable  # noqa: F401


from inmanta.util import Scheduler


LOGGER: logging.Logger = logging.getLogger(__name__)
INMANTA_MT_HEADER = "X-Inmanta-tid"

"""

RestServer  => manages tornado/handlers, marshalling, dispatching, and endpoints

ServerSlice => contributes handlers and methods

ServerSlice.server [1] -- RestServer.endpoints [1:]

"""


# Util functions
def custom_json_encoder(o: object) -> Union[Dict, str, List]:
    """
        A custom json encoder that knows how to encode other types commonly used by Inmanta
    """
    if isinstance(o, uuid.UUID):
        return str(o)

    if isinstance(o, datetime):
        return o.isoformat()

    if hasattr(o, "to_dict"):
        return o.to_dict()

    if isinstance(o, enum.Enum):
        return o.name

    if isinstance(o, Exception):
        # Logs can push exceptions through RPC. Return a string representation.
        return str(o)

    if isinstance(o, execute.util.Unknown):
        return const.UNKNOWN_STRING

    LOGGER.error("Unable to serialize %s", o)
    raise TypeError(repr(o) + " is not JSON serializable")


def json_encode(value: object) -> str:
    # see json_encode in tornado.escape
    return json.dumps(value, default=custom_json_encoder).replace("</", "<\\/")


def gzipped_json(value: object) -> Tuple[bool, Union[bytes, str]]:
    value = json_encode(value)
    if len(value) < web.GZipContentEncoding.MIN_LENGTH:
        return False, value

    gzip_value = io.BytesIO()
    gzip_file = gzip.GzipFile(mode="w", fileobj=gzip_value, compresslevel=web.GZipContentEncoding.GZIP_LEVEL)

    gzip_file.write(value.encode())
    gzip_file.close()

    return True, gzip_value.getvalue()


def sh(msg: str, max_len: int=10) -> str:
    if len(msg) < max_len:
        return msg
    return msg[0:max_len - 3] + "..."


def encode_token(client_types: List[str], environment=None, idempotent: bool=False, expire=None):
    cfg = inmanta_config.AuthJWTConfig.get_sign_config()

    payload = {
        "iss": cfg.issuer,
        "aud": [cfg.audience],
        const.INMANTA_URN + "ct": ",".join(client_types),
    }

    if not idempotent:
        payload["iat"] = int(time.time())

        if cfg.expire > 0:
            payload["exp"] = int(time.time() + cfg.expire)
        elif expire is not None:
            payload["exp"] = int(time.time() + expire)

    if environment is not None:
        payload[const.INMANTA_URN + "env"] = environment

    return jwt.encode(payload, cfg.key, cfg.algo).decode()


def decode_token(token: str) -> Dict[str, str]:
    try:
        # First decode the token without verification
        header = jwt.get_unverified_header(token)
        payload = jwt.decode(token, verify=False)
    except Exception as e:
        raise UnauhorizedError("Unable to decode provided JWT bearer token.")

    if "iss" not in payload:
        raise UnauhorizedError("Issuer is required in token to validate.")

    cfg = inmanta_config.AuthJWTConfig.get_issuer(payload["iss"])
    if cfg is None:
        raise UnauhorizedError("Unknown issuer for token")

    alg = header["alg"].lower()
    if alg == "hs256":
        key = cfg.key
    elif alg == "rs256":
        if "kid" not in header:
            raise UnauhorizedError("A kid is required for RS256")
        kid = header["kid"]
        if kid not in cfg.keys:
            raise UnauhorizedError("The kid provided in the token does not match a known key. Check the jwks_uri or try "
                                   "restarting the server to load any new keys.")

        key = cfg.keys[kid]
    else:
        raise UnauhorizedError("Algorithm %s is not supported." % alg)

    try:
        payload = jwt.decode(token, key, audience=cfg.audience, algorithms=[cfg.algo])
        ct_key = const.INMANTA_URN + "ct"
        payload[ct_key] = [x.strip() for x in payload[ct_key].split(",")]
    except Exception as e:
        raise UnauhorizedError(*e.args)

    return payload


def authorize_request(auth_data: Dict[str, str], metadata: Dict[str, str], message: str, config: List[Dict[str, str]]) -> None:
    """
        Authorize a request based on the given data
    """
    if auth_data is None:
        return

    # Enforce environment restrictions
    env_key = const.INMANTA_URN + "env"
    if env_key in auth_data:
        if env_key not in metadata:
            raise UnauhorizedError("The authorization token is scoped to a specific environment.")

        if metadata[env_key] != "all" and auth_data[env_key] != metadata[env_key]:
            raise UnauhorizedError("The authorization token is not valid for the requested environment.")

    # Enforce client_types restrictions
    ok = False
    ct_key = const.INMANTA_URN + "ct"
    for ct in auth_data[ct_key]:
        if ct in config[0]["client_types"]:
            ok = True

    if not ok:
        raise UnauhorizedError("The authorization token does not have a valid client type for this call." +
                               " (%s provided, %s expected" % (auth_data[ct_key], config[0]["client_types"]))


# API
class UnauhorizedError(Exception):
    pass


class Result(object):
    """
        A result of a method call
    """

    def __init__(self, multiple=False, code=0, result=None):
        self._multiple = multiple
        if multiple:
            self._result = []
            if result is not None:
                self._result.append(result)
        else:
            self._result = result
        self.code = code
        self._callback = None

    def add_result(self, result):
        """
        Add a new result to an instance

        :param result: The result to store
        """
        assert(self._multiple)
        self._result.append(result)
        if self._callback:
            self._callback(self)

    def get_result(self):
        """
            Only when the result is marked as available the result can be returned
        """
        if self.available():
            return self._result
        raise Exception("The result is not yet available")

    def set_result(self, value):
        if not self.available():
            assert(not self._multiple)
            self._result = value
            if self._callback:
                self._callback(self)

    def available(self):
        if self._multiple:
            return len(self._result) > 0 is not None or self.code > 0
        else:
            return self._result is not None or self.code > 0

    def wait(self, timeout=60):
        """
            Wait for the result to become available
        """
        count = 0
        while count < timeout:
            time.sleep(0.1)
            count += 0.1

    result = property(get_result, set_result)

    def callback(self, fnc):
        """
            Set a callback function that is to be called when the result is ready. When multiple
            results are expected, the callback is called for each result.
        """
        self._callback = fnc


class ArgOption(object):
    """
        Argument options to transform arguments before dispatch
    """
    def __init__(
        self,
        header: Optional[str] = None,
        reply_header: bool = True,
        getter: Optional[Awaitable] = None,
    ) -> None:
        """
            :param header: Map this argument to a header with the following name.
            :param reply_header: If the argument is mapped to a header, this header will also be included in the reply
            :param getter: Call this method after validation and pass its return value to the method call. This may change the
                           type of the argument. This method can raise an HTTPException to return a 404 for example.
        """
        self.header = header
        self.reply_header = reply_header
        self.getter = getter


class MethodProperties(object):
    """
        This class stores the information from a method definition
    """

    def __init__(
        self,
        index: bool = False,
        id: bool = False,
        operation: str = "POST",
        reply: bool = True,
        arg_options: Dict[str, ArgOption] = {},
        timeout: Optional[int] = None,
        server_agent: bool = False,
        api: bool = True,
        agent_server: bool = False,
        validate_sid: bool = False,
        client_types: List[str] = ["public"],
    ) -> None:
        """
            Decorator to identify a method as a RPC call. The arguments of the decorator are used by each transport to build
            and model the protocol.

            :param index: A method that returns a list of resources. The url of this method is only the method/resource name.
            :param id: This method requires an id of a resource. The python function should have an id parameter.
            :param operation: The type of HTTP operation (verb)
            :param timeout: nr of seconds before request it terminated
            :param api This is a call from the client to the Server (True if not server_agent and not agent_server)
            :param server_agent: This is a call from the Server to the Agent (reverse http channel through long poll)
            :param agent_server: This is a call from the Agent to the Server
            :param validate_sid: This call requires a valid session, true by default if agent_server and not api
            :param client_types: The allowed client types for this call
            :param arg_options Options related to arguments passed to the method. The key of this dict is the name of the arg to
                which the options apply.
        """
        if api is None:
            api = not server_agent and not agent_server

        if validate_sid is None:
            validate_sid = agent_server and not api

        self._index = index
        self._id = id
        self._operation = operation
        self._reply = reply
        self._arg_options = arg_options
        self._timeout = timeout
        self._server_agent = server_agent
        self._api = api
        self._agent_server = agent_server
        self._validate_sid = validate_sid
        self._client_types = client_types


    def get_call_headers(self) -> Set[str]:
        """
            Returns the set of headers required to create call
        """
        headers = set()
        headers.add("Authorization")

        for arg in self._arg_options.values():
            if arg.header is not None:
                headers.add(arg.header)

        return headers


# Tornado Interface


# Shared
class RESTBase(object):

<<<<<<< HEAD
    def _create_base_url(self, properties: Dict[str, str], msg: Dict[str, str]=None, versioned: bool=True) -> str:
=======
    def _create_base_url(self, properties, msg=None):
>>>>>>> 8c3f4534
        """
            Create a url for the given protocol properties
        """
        url = "/api/v1"
        if "id" in properties and properties["id"]:
            if msg is None:
                url += "/%s/(?P<id>[^/]+)" % properties["method_name"]
            else:
                url += "/%s/%s" % (properties["method_name"], urllib.parse.quote(str(msg["id"]), safe=""))

        elif "index" in properties and properties["index"]:
            url += "/%s" % properties["method_name"]
        else:
            url += "/%s" % properties["method_name"]

        return url

    def _decode(self, body: str) -> Dict:
        """
            Decode a response body
        """
        if body is not None and len(body) > 0:
            body = json.loads(tornado.escape.to_basestring(body))
        else:
            body = None

        return body

    @gen.coroutine
    def _execute_call(self, kwargs, http_method, config, message, request_headers, auth=None):
        headers = {"Content-Type": "application/json"}
        try:
            if kwargs is None or config is None:
                raise Exception("This method is unknown! This should not occur!")
            # create message that contains all arguments (id, query args and body)
            if "id" in kwargs and (message is None or "id" not in message):
                message["id"] = kwargs["id"]

            # validate message against config
            if "id" in config[0] and config[0]["id"] and "id" not in message:
                return self.return_error_msg(500, "Invalid request. It should contain an id in the url.", headers)

            validate_sid = config[0]["validate_sid"]
            if validate_sid:
                if 'sid' not in message:
                    return self.return_error_msg(500,
                                                 "This is an agent to server call, it should contain an agent session id",
                                                 headers)
                elif not self.validate_sid(message['sid']):
                    return self.return_error_msg(500, "The sid %s is not valid." % message['sid'], headers)

            # validate message against the arguments
            argspec = inspect.getfullargspec(config[2])
            args = argspec.args

            if "self" in args:
                args.remove("self")

            all_fields = set(message.keys())
            if argspec.defaults is not None:
                defaults_start = len(args) - len(argspec.defaults)
            else:
                defaults_start = -1

            metadata = {}
            for i in range(len(args)):
                arg = args[i]

                opts = {}
                # handle defaults and header mapping
                if arg in config[0]["arg_options"]:
                    opts = config[0]["arg_options"][arg]

                    if "header" in opts:
                        message[arg] = request_headers[opts["header"]]
                        if "reply_header" in opts and opts["reply_header"]:
                            headers[opts["header"]] = message[arg]
                    all_fields.add(arg)

                if arg not in message:
                    if (defaults_start >= 0 and (i - defaults_start) < len(argspec.defaults)):
                        message[arg] = argspec.defaults[i - defaults_start]
                    else:
                        return self.return_error_msg(500, "Invalid request. Field '%s' is required." % arg, headers)

                else:
                    all_fields.remove(arg)

                # validate the type
                if arg in argspec.annotations:
                    arg_type = argspec.annotations[arg]
                    if message[arg] is not None and not isinstance(message[arg], arg_type):
                        try:
                            if arg_type == datetime:
                                message[arg] = datetime.strptime(message[arg], "%Y-%m-%dT%H:%M:%S.%f")

                            elif issubclass(arg_type, enum.Enum):
                                message[arg] = arg_type[message[arg]]

                            elif arg_type == bool:
                                message[arg] = inmanta_config.is_bool(message[arg])

                            else:
                                message[arg] = arg_type(message[arg])

                        except (ValueError, TypeError):
                            error_msg = ("Invalid type for argument %s. Expected %s but received %s" %
                                         (arg, arg_type, message[arg].__class__))
                            LOGGER.exception(error_msg)
                            return self.return_error_msg(500, error_msg, headers)

                # execute any getters that are defined
                if "getter" in opts:
                    try:
                        result = yield opts["getter"](message[arg], metadata)
                        message[arg] = result
                    except methods.HTTPException as e:
                        LOGGER.exception("Failed to use getter for arg %s", arg)
                        return self.return_error_msg(e.code, e.message, headers)

            if config[0]["agent_server"]:
                if 'sid' in all_fields:
                    del message['sid']
                    all_fields.remove('sid')

            if len(all_fields) > 0 and argspec.varkw is None:
                return self.return_error_msg(500, ("Request contains fields %s " % all_fields) +
                                             "that are not declared in method and no kwargs argument is provided.", headers)

            LOGGER.debug("Calling method %s(%s)", config[1][1], ", ".join(["%s='%s'" % (name, sh(str(value)))
                                                                           for name, value in message.items()]))
            method_call = getattr(config[1][0], config[1][1])

            if hasattr(method_call, "__protocol_mapping__"):
                for k, v in method_call.__protocol_mapping__.items():
                    if v in message:
                        message[k] = message[v]
                        del message[v]

            try:
                authorize_request(auth, metadata, message, config)
            except UnauhorizedError as e:
                return self.return_error_msg(403, e.args[0], headers)

            result = yield method_call(**message)

            if result is None:
                raise Exception("Handlers for method calls should at least return a status code. %s on %s" % config[1])

            reply = None
            if isinstance(result, tuple):
                if len(result) == 2:
                    code, reply = result
                else:
                    raise Exception("Handlers for method call can only return a status code and a reply")

            else:
                code = result

            if reply is not None:
                if "reply" in config[0] and config[0]:
                    LOGGER.debug("%s returned %d: %s", config[1][1], code, sh(str(reply), 70))
                    return reply, headers, code

                else:
                    LOGGER.warn("Method %s returned a result although it is has not reply!")

            return None, headers, code

        except Exception as e:
            LOGGER.exception("An exception occured during the request.")
            return self.return_error_msg(500, "An exception occured: " + str(e.args), headers)


# Client side
class RESTTransport(RESTBase):
    """"
        A REST (json body over http) transport. Only methods that operate on resource can use all
        HTTP verbs. For other methods the POST verb is used.
    """
    __transport_name__ = "rest"

    def __init__(self, endpoint: "Endpoint", connection_timout: int=120) -> None:
        self.__end_point = endpoint
        self.daemon = True
        self._connected = False
        self.set_connected()
        self._handlers = []
        self.token = inmanta_config.Config.get(self.id, "token", None)
        self.connection_timout = connection_timout
        self.headers: Set[str] = set()
        self.request_timeout = inmanta_config.Config.get(self.id, "request_timeout", 120)

    @property
    def endpoint(self):
        return self.__end_point

    def get_id(self):
        """
            Returns a unique id for a transport on an endpoint
        """
        return "%s_%s_transport" % (self.__end_point.name, self.__class__.__transport_name__)

    id = property(get_id)

    def start_client(self):
        """
            Start this transport as client
        """
        self.start()

    def stop_client(self) -> None:
        """
            Stop this transport as client
        """
        self.stop()

    def start(self) -> None:
        """
            Start the transport as a new thread
        """
        pass

    def stop(self) -> None:
        """
            Stop the transport
        """
        self._connected = False

    def set_connected(self) -> None:
        """
            Mark this transport as connected
        """
        LOGGER.debug("Transport %s is connected", self.get_id())
        self._connected = True

    def is_connected(self) -> bool:
        """
            Is this transport connected
        """
        return self._connected

    def create_op_mapping(self) -> Dict[str, Dict[str, Callable]]:
        """
            Build a mapping between urls, ops and methods
        """
        url_map: Dict[str, Dict[str, Callable]] = defaultdict(dict)
        headers = set()
        for method, method_handlers in self.endpoint.__methods__.items():
            properties = method.__protocol_properties__
            call = (self.endpoint, method_handlers[0])

            if "arg_options" in properties:
                for opts in properties["arg_options"].values():
                    if "header" in opts:
                        headers.add(opts["header"])

            url = self._create_base_url(properties)
            properties["api_version"] = "1"
            url_map[url][properties["operation"]] = (properties, call, method.__wrapped__)

        headers.add("Authorization")
        self.headers = headers
        return url_map

    def match_call(self, url: str, method: str) -> Tuple[Optional[Dict], Optional[Callable]]:
        """
            Get the method call for the given url and http method
        """
        url_map = self.create_op_mapping()
        for url_re, handlers in url_map.items():
            if not url_re.endswith("$"):
                url_re += "$"
            match = re.match(url_re, url)
            if match and method in handlers:
                return match.groupdict(), handlers[method]

        return None, None

    def _get_client_config(self) -> str:
        """
            Load the configuration for the client
        """
        LOGGER.debug("Getting config in section %s", self.id)

        port = inmanta_config.Config.get(self.id, "port", 8888)
        host = inmanta_config.Config.get(self.id, "host", "localhost")

        if inmanta_config.Config.getboolean(self.id, "ssl", False):
            protocol = "https"
        else:
            protocol = "http"

        return "%s://%s:%d" % (protocol, host, port)

    def build_call(self, properties: Dict[str, str], args: List, kwargs: Dict[str, Any]={}) -> Tuple[str, str, Dict, Optional[Dict[str, Any]]]:
        """
            Build a call from the given arguments. This method returns the url, headers, method and body for the call.
        """
        method = properties["operation"]

        # create the message
        msg = kwargs

        # map the argument in arg to names
        argspec = inspect.getfullargspec(properties["method"])
        for i in range(len(args)):
            msg[argspec.args[i + 1]] = args[i]

        url = self._create_base_url(properties, msg)

        headers = {}

        for arg_name in list(msg.keys()):
            if isinstance(msg[arg_name], enum.Enum):  # Handle enum values "special"
                msg[arg_name] = msg[arg_name].name

            if arg_name in properties["arg_options"]:
                opts = properties["arg_options"][arg_name]
                if "header" in opts:
                    headers[opts["header"]] = str(msg[arg_name])
                    del msg[arg_name]

        if not (method == "POST" or method == "PUT" or method == "PATCH"):
            qs_map = msg.copy()
            if "id" in qs_map:
                del qs_map["id"]

            # encode arguments in url
            if len(qs_map) > 0:
                url += "?" + urllib.parse.urlencode(qs_map)

            body = None
        else:
            body = msg

        return url, method, headers, body

    @gen.coroutine
    def call(self, properties: Dict[str, str], args: List, kwargs: Dict[str, Any]={}) -> Result:
        url, method, headers, body = self.build_call(properties, args, kwargs)

        url_host = self._get_client_config()
        url = url_host + url

        if self.token is not None:
            headers["Authorization"] = "Bearer " + self.token

        if body is not None:
            zipped, body = gzipped_json(body)
            if zipped:
                headers["Content-Encoding"] = "gzip"

        ca_certs = inmanta_config.Config.get(self.id, "ssl_ca_cert_file", None)
        LOGGER.debug("Calling server %s %s", method, url)

        try:
            request = HTTPRequest(url=url, method=method, headers=headers, body=body, connect_timeout=self.connection_timout,
                                  request_timeout=self.request_timeout, ca_certs=ca_certs, decompress_response=True)
            client = AsyncHTTPClient()
            response = yield client.fetch(request)
        except HTTPError as e:
            if e.response is not None and e.response.body is not None and len(e.response.body) > 0:
                try:
                    result = self._decode(e.response.body)
                except ValueError:
                    result = {}
                return Result(code=e.code, result=result)

            return Result(code=e.code, result={"message": str(e)})
        except Exception as e:
            raise e
            return Result(code=500, result={"message": str(e)})

        return Result(code=response.code, result=self._decode(response.body))

    def validate_sid(self, sid):
        return self.endpoint.validate_sid(sid)


class handle(object):  # noqa: H801
    """
        Decorator for subclasses of an endpoint to handle protocol methods

        :param method A subclass of method that defines the method
    """

    def __init__(self, method: str, **kwargs) -> None:
        self.method = method
        self.mapping = kwargs

    def __call__(self, function):
        """
            The wrapping
        """
        class_name = self.method.__qualname__.split('.<locals>', 1)[0].rsplit('.', 1)[0]
        module = inspect.getmodule(self.method)
        method_class = getattr(module, class_name)

        if not hasattr(method_class, "__method_name__"):
            raise Exception("%s should have a __method_name__ variable." % method_class)

        if "method_name" not in self.method.__protocol_properties__:
            self.method.__protocol_properties__["method_name"] = method_class.__method_name__

        function.__protocol_method__ = self.method
        function.__protocol_mapping__ = self.mapping
        return function


class EndpointMeta(type):
    """
        Meta class to create endpoints
    """
    def __new__(cls, class_name, bases, dct):
        if "__methods__" not in dct:
            dct["__methods__"] = {}

        total_dict = dct.copy()
        for base in bases:
            total_dict.update(base.__dict__)

        methods = {}
        for name, attr in total_dict.items():
            if name[0:2] != "__" and hasattr(attr, "__protocol_method__"):
                if attr.__protocol_method__ in methods:
                    raise Exception("Unable to register multiple handlers for the same method.")

                methods[attr.__protocol_method__] = (name, attr)

        dct["__methods__"] = methods

        return type.__new__(cls, class_name, bases, dct)


class Endpoint(object):
    """
        An end-point in the rpc framework
    """

    def __init__(self, name):
        self._name = name
        self._node_name = inmanta_config.nodename.get()
        self._end_point_names = []

    def add_future(self, future) -> None:
        """
            Add a future to the ioloop to be handled, but do not require the result.
        """
        def handle_result(f):
            try:
                f.result()
            except Exception as e:
                LOGGER.exception("An exception occurred while handling a future: %s", str(e))

        IOLoop.current().add_future(future, handle_result)

    def get_end_point_names(self) -> List[str]:
        return self._end_point_names

    def add_end_point_name(self, name: str) -> None:
        """
            Add an additional name to this endpoint to which it reacts and sends out in heartbeats
        """
        LOGGER.debug("Adding '%s' as endpoint", name)
        self._end_point_names.append(name)

    def clear_end_points(self):
        """
            Clear all endpoints
        """
        self._end_point_names = []

    name = property(lambda self: self._name)
    end_point_names = property(get_end_point_names)

    def _get_hostname(self):
        """
            Determine the hostname of this machine
        """
        return socket.gethostname()

    def get_node_name(self):
        return self._node_name

    node_name = property(get_node_name)


class AgentEndPoint(Endpoint, metaclass=EndpointMeta):
    """
        An endpoint for clients that make calls to a server and that receive calls back from the server using long-poll
    """

    def __init__(self, name, timeout=120, transport=RESTTransport, reconnect_delay=5):
        super().__init__(name)
        self._transport = transport
        self._client = None
        self._sched = Scheduler()

        self._env_id = None

        self.sessionid = uuid.uuid1()
        self.running = True
        self.server_timeout = timeout
        self.reconnect_delay = reconnect_delay

    def get_environment(self):
        return self._env_id

    environment = property(get_environment)

    def set_environment(self, environment_id: uuid.UUID):
        """
            Set the environment of this agent
        """
        if isinstance(environment_id, str):
            self._env_id = uuid.UUID(environment_id)
        else:
            self._env_id = environment_id

    def start(self):
        """
            Connect to the server and use a heartbeat and long-poll for two-way communication
        """
        assert self._env_id is not None
        LOGGER.log(3, "Starting agent for %s", str(self.sessionid))
        self._client = AgentClient(self.name, self.sessionid, transport=self._transport, timeout=self.server_timeout)
        IOLoop.current().add_callback(self.perform_heartbeat)

    def stop(self):
        self.running = False

    @gen.coroutine
    def on_reconnect(self):
        pass

    @gen.coroutine
    def perform_heartbeat(self):
        """
            Start a continuous heartbeat call
        """
        connected = False
        while self.running:
            LOGGER.log(3, "sending heartbeat for %s", str(self.sessionid))
            result = yield self._client.heartbeat(sid=str(self.sessionid),
                                                  tid=str(self._env_id),
                                                  endpoint_names=self.end_point_names,
                                                  nodename=self.node_name)
            LOGGER.log(3, "returned heartbeat for %s", str(self.sessionid))
            if result.code == 200:
                if not connected:
                    connected = True
                    self.add_future(self.on_reconnect())
                if result.result is not None:
                    if "method_calls" in result.result:
                        method_calls = result.result["method_calls"]
                        transport = self._transport(self)

                        for method_call in method_calls:
                            self.dispatch_method(transport, method_call)
            else:
                LOGGER.warning("Heartbeat failed with status %d and message: %s, going to sleep for %d s",
                               result.code, result.result, self.reconnect_delay)
                connected = False
                yield gen.sleep(self.reconnect_delay)

    def dispatch_method(self, transport, method_call):
        LOGGER.debug("Received call through heartbeat: %s %s %s", method_call[
                     "reply_id"], method_call["method"], method_call["url"])
        kwargs, config = transport.match_call(method_call["url"], method_call["method"])

        if config is None:
            msg = "An error occurred during heartbeat method call (%s %s %s): %s" % (
                method_call["reply_id"], method_call["method"], method_call["url"], "No such method")
            LOGGER.error(msg)
            self.add_future(self._client.heartbeat_reply(self.sessionid, method_call["reply_id"],
                                                         {"result": msg, "code": 500}))

        body = {}
        if "body" in method_call and method_call["body"] is not None:
            body = method_call["body"]

        query_string = urllib.parse.urlparse(method_call["url"]).query
        for key, value in urllib.parse.parse_qs(query_string, keep_blank_values=True):
            if len(value) == 1:
                body[key] = value[0].decode("latin-1")
            else:
                body[key] = [v.decode("latin-1") for v in value]

        call_result = self._transport(self)._execute_call(kwargs, method_call["method"], config, body,
                                                          method_call["headers"])

        def submit_result(future):
            if future is None:
                return

            result_body, _, status = future.result()
            if status == 500:
                msg = ""
                if result_body is not None and "message" in result_body:
                    msg = result_body["message"]
                LOGGER.error("An error occurred during heartbeat method call (%s %s %s): %s",
                             method_call["reply_id"], method_call["method"], method_call["url"], msg)
            self._client.heartbeat_reply(self.sessionid, method_call["reply_id"],
                                         {"result": result_body, "code": status})

        IOLoop.current().add_future(call_result, submit_result)


class ClientMeta(type):
    """
        A meta class that programs all protocol method call into the Client class.
    """
    def __new__(cls, class_name, bases, dct):
        classes = methods.Method.__subclasses__()  # @UndefinedVariable

        for mcls in classes:
            for attr in dir(mcls):
                attr_fn = getattr(mcls, attr)
                if attr[0:2] != "__" and hasattr(attr_fn, "__wrapped__"):
                    dct[attr] = attr_fn

        return type.__new__(cls, class_name, bases, dct)


def get_method_name(properties):
    method = properties["method"]
    class_name = method.__qualname__.split('.<locals>', 1)[0].rsplit('.', 1)[0]
    module = inspect.getmodule(method)
    method_class = getattr(module, class_name)

    if not hasattr(method_class, "__method_name__"):
        raise Exception("%s should have a __method_name__ variable." % method_class)

    return method_class.__method_name__


class Client(Endpoint, metaclass=ClientMeta):
    """
        A client that communicates with end-point based on its configuration
    """

    def __init__(self, name, transport=RESTTransport):
        Endpoint.__init__(self, name)
        self._transport = transport
        self._transport_instance = None

        LOGGER.debug("Start transport for client %s", self.name)
        tr = self._transport(self)
        self._transport_instance = tr

    @gen.coroutine
    def _call(self, args, kwargs, protocol_properties):
        """
            Execute the rpc call
        """
        protocol_properties["method_name"] = get_method_name(protocol_properties)
        result = yield self._transport_instance.call(protocol_properties, args, kwargs)
        return result


class SyncClient(object):
    """
        A synchronous client that communicates with end-point based on its configuration
    """

    def __init__(self, name, timeout=120):
        self.name = name
        self.timeout = timeout
        self._client = Client(self.name)

    def __getattr__(self, name):
        def async_call(*args, **kwargs):
            method = getattr(self._client, name)

            def method_call():
                return method(*args, **kwargs)

            try:
                return IOLoop.current().run_sync(method_call, self.timeout)
            except TimeoutError:
                raise ConnectionRefusedError()

        return async_call


class AgentClient(Endpoint, metaclass=ClientMeta):
    """
        A client that communicates with end-point based on its configuration
    """

    def __init__(self, name, sid, transport=RESTTransport, timeout=120):
        Endpoint.__init__(self, name)
        self._transport = transport
        self._transport_instance = None
        self._sid = sid

        LOGGER.debug("Start transport for client %s", self.name)
        tr = self._transport(self, connection_timout=timeout)
        self._transport_instance = tr

    @gen.coroutine
    def _call(self, args, kwargs, protocol_properties):
        """
            Execute the rpc call
        """
        protocol_properties["method_name"] = get_method_name(protocol_properties)

        if 'sid' not in kwargs:
            kwargs['sid'] = self._sid

        result = yield self._transport_instance.call(protocol_properties, args, kwargs)
        return result


class ReturnClient(Client, metaclass=ClientMeta):
    """
        A client that uses a return channel to connect to its destination. This client is used by the server to communicate
        back to clients over the heartbeat channel.
    """

    def __init__(self, name, session) -> None:
        super().__init__(name)
        self.session = session

    @gen.coroutine
    def _call(self, args, kwargs, protocol_properties):
        protocol_properties["method_name"] = get_method_name(protocol_properties)
        url, method, headers, body = self._transport_instance.build_call(protocol_properties, args, kwargs)

        call_spec = {"url": url, "method": method, "headers": headers, "body": body}
        timeout = protocol_properties["timeout"]
        try:
            return_value = yield self.session.put_call(call_spec, timeout=timeout)
        except gen.TimeoutError:
            return Result(code=500, result="Call timed out")

        return Result(code=return_value["code"], result=return_value["result"])<|MERGE_RESOLUTION|>--- conflicted
+++ resolved
@@ -312,6 +312,7 @@
         agent_server: bool = False,
         validate_sid: bool = False,
         client_types: List[str] = ["public"],
+        api_version: int = 1,
     ) -> None:
         """
             Decorator to identify a method as a RPC call. The arguments of the decorator are used by each transport to build
@@ -328,6 +329,7 @@
             :param client_types: The allowed client types for this call
             :param arg_options Options related to arguments passed to the method. The key of this dict is the name of the arg to
                 which the options apply.
+            :param api_version: The version of the api this method belongs to
         """
         if api is None:
             api = not server_agent and not agent_server
@@ -346,7 +348,7 @@
         self._agent_server = agent_server
         self._validate_sid = validate_sid
         self._client_types = client_types
-
+        self.api_version = api_version
 
     def get_call_headers(self) -> Set[str]:
         """
@@ -368,11 +370,7 @@
 # Shared
 class RESTBase(object):
 
-<<<<<<< HEAD
-    def _create_base_url(self, properties: Dict[str, str], msg: Dict[str, str]=None, versioned: bool=True) -> str:
-=======
-    def _create_base_url(self, properties, msg=None):
->>>>>>> 8c3f4534
+    def _create_base_url(self, properties: Dict[str, str], msg: Dict[str, str]=None) -> str:
         """
             Create a url for the given protocol properties
         """

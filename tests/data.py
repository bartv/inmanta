--- conflicted
+++ resolved
@@ -13,10 +13,8 @@
     See the License for the specific language governing permissions and
     limitations under the License.
 
-<<<<<<< HEAD
-    Contact: bart@impera.io
+    Contact: bart@inmanta.com
 """
-
 import os
 
 from mongobox.unittest import MongoTestCase
@@ -45,8 +43,4 @@
         self.purge_database()
 
     def testEnvironment(self):
-        pass
-=======
-    Contact: bart@inmanta.com
-"""
->>>>>>> 6bcb653e
+        pass